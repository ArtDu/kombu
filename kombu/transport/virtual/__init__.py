--- conflicted
+++ resolved
@@ -1,991 +1,3 @@
-<<<<<<< HEAD
-"""Virtual transport implementation.
-
-Emulates the AMQ API for non-AMQ transports.
-"""
-
-import amqp.abstract
-import base64
-import socket
-import sys
-import warnings
-
-from array import array
-from collections import OrderedDict, defaultdict, namedtuple
-from itertools import count
-from multiprocessing.util import Finalize
-from time import monotonic, sleep
-from queue import Empty
-
-from amqp.protocol import queue_declare_ok_t
-
-from kombu.exceptions import ResourceError, ChannelError
-from kombu.log import get_logger
-from kombu.utils.encoding import str_to_bytes, bytes_to_str
-from kombu.utils.div import emergency_dump_state
-from kombu.utils.scheduling import FairCycle
-from kombu.utils.uuid import uuid
-
-from kombu.transport import base
-
-from .exchange import STANDARD_EXCHANGE_TYPES
-
-UNDELIVERABLE_FMT = """\
-Message could not be delivered: No queues bound to exchange {exchange!r} \
-using binding key {routing_key!r}.
-"""
-
-NOT_EQUIVALENT_FMT = """\
-Cannot redeclare exchange {0!r} in vhost {1!r} with \
-different type, durable, autodelete or arguments value.\
-"""
-
-W_NO_CONSUMERS = """\
-Requeuing undeliverable message for queue %r: No consumers.\
-"""
-
-RESTORING_FMT = 'Restoring {0!r} unacknowledged message(s)'
-RESTORE_PANIC_FMT = 'UNABLE TO RESTORE {0} MESSAGES: {1}'
-
-logger = get_logger(__name__)
-
-#: Key format used for queue argument lookups in BrokerState.bindings.
-binding_key_t = namedtuple('binding_key_t', (
-    'queue', 'exchange', 'routing_key',
-))
-
-#: BrokerState.queue_bindings generates tuples in this format.
-queue_binding_t = namedtuple('queue_binding_t', (
-    'exchange', 'routing_key', 'arguments',
-))
-
-
-class Base64:
-
-    def encode(self, s):
-        return bytes_to_str(base64.b64encode(str_to_bytes(s)))
-
-    def decode(self, s):
-        return base64.b64decode(str_to_bytes(s))
-
-
-class NotEquivalentError(Exception):
-    """Entity declaration is not equivalent to the previous declaration."""
-    ...
-
-
-class UndeliverableWarning(UserWarning):
-    """The message could not be delivered to a queue."""
-    ...
-
-
-class BrokerState:
-
-    #: Mapping of exchange name to
-    #: :class:`kombu.transport.virtual.exchange.ExchangeType`
-    exchanges = None
-
-    #: This is the actual bindings registry, used to store bindings and to
-    #: test 'in' relationships in constant time.  It has the following
-    #: structure::
-    #:
-    #:     {
-    #:         (queue, exchange, routing_key): arguments,
-    #:         # ...,
-    #:     }
-    bindings = None
-
-    #: The queue index is used to access directly (constant time)
-    #: all the bindings of a certain queue.  It has the following structure::
-    #:     {
-    #:         queue: {
-    #:             (queue, exchange, routing_key),
-    #:             # ...,
-    #:         },
-    #:         # ...,
-    #:     }
-    queue_index = None
-
-    def __init__(self, exchanges=None):
-        self.exchanges = {} if exchanges is None else exchanges
-        self.bindings = {}
-        self.queue_index = defaultdict(set)
-
-    def clear(self):
-        self.exchanges.clear()
-        self.bindings.clear()
-        self.queue_index.clear()
-
-    def has_binding(self, queue, exchange, routing_key):
-        return (queue, exchange, routing_key) in self.bindings
-
-    def binding_declare(self, queue, exchange, routing_key, arguments):
-        key = binding_key_t(queue, exchange, routing_key)
-        self.bindings.setdefault(key, arguments)
-        self.queue_index[queue].add(key)
-
-    def binding_delete(self, queue, exchange, routing_key):
-        key = binding_key_t(queue, exchange, routing_key)
-        try:
-            del self.bindings[key]
-        except KeyError:
-            pass
-        else:
-            self.queue_index[queue].remove(key)
-
-    def queue_bindings_delete(self, queue):
-        try:
-            bindings = self.queue_index.pop(queue)
-        except KeyError:
-            pass
-        else:
-            [self.bindings.pop(binding, None) for binding in bindings]
-
-    def queue_bindings(self, queue):
-        return (
-            queue_binding_t(key.exchange, key.routing_key, self.bindings[key])
-            for key in self.queue_index[queue]
-        )
-
-
-class QoS:
-    """Quality of Service guarantees.
-
-    Only supports `prefetch_count` at this point.
-
-    Arguments:
-        channel (ChannelT): Connection channel.
-        prefetch_count (int): Initial prefetch count (defaults to 0).
-    """
-
-    #: current prefetch count value
-    prefetch_count = 0
-
-    #: :class:`~collections.OrderedDict` of active messages.
-    #: *NOTE*: Can only be modified by the consuming thread.
-    _delivered = None
-
-    #: acks can be done by other threads than the consuming thread.
-    #: Instead of a mutex, which doesn't perform well here, we mark
-    #: the delivery tags as dirty, so subsequent calls to append() can remove
-    #: them.
-    _dirty = None
-
-    #: If disabled, unacked messages won't be restored at shutdown.
-    restore_at_shutdown = True
-
-    def __init__(self, channel, prefetch_count=0):
-        self.channel = channel
-        self.prefetch_count = prefetch_count or 0
-
-        self._delivered = OrderedDict()
-        self._delivered.restored = False
-        self._dirty = set()
-        self._quick_ack = self._dirty.add
-        self._quick_append = self._delivered.__setitem__
-        self._on_collect = Finalize(
-            self, self.restore_unacked_once, exitpriority=1,
-        )
-
-    def can_consume(self):
-        """Return true if the channel can be consumed from.
-
-        Used to ensure the client adhers to currently active
-        prefetch limits.
-        """
-        pcount = self.prefetch_count
-        return not pcount or len(self._delivered) - len(self._dirty) < pcount
-
-    def can_consume_max_estimate(self):
-        """Returns the maximum number of messages allowed to be returned.
-
-        Returns an estimated number of messages that a consumer may be allowed
-        to consume at once from the broker.  This is used for services where
-        bulk 'get message' calls are preferred to many individual 'get message'
-        calls - like SQS.
-
-        Returns:
-            int: greater than zero.
-        """
-        pcount = self.prefetch_count
-        if pcount:
-            return max(pcount - (len(self._delivered) - len(self._dirty)), 0)
-
-    def append(self, message, delivery_tag):
-        """Append message to transactional state."""
-        if self._dirty:
-            self._flush()
-        self._quick_append(delivery_tag, message)
-
-    def get(self, delivery_tag):
-        return self._delivered[delivery_tag]
-
-    def _flush(self):
-        """Flush dirty (acked/rejected) tags from."""
-        dirty = self._dirty
-        delivered = self._delivered
-        while 1:
-            try:
-                dirty_tag = dirty.pop()
-            except KeyError:
-                break
-            delivered.pop(dirty_tag, None)
-
-    def ack(self, delivery_tag):
-        """Acknowledge message and remove from transactional state."""
-        self._quick_ack(delivery_tag)
-
-    def reject(self, delivery_tag, requeue=False):
-        """Remove from transactional state and requeue message."""
-        if requeue:
-            self.channel._restore_at_beginning(self._delivered[delivery_tag])
-        self._quick_ack(delivery_tag)
-
-    def restore_unacked(self):
-        """Restore all unacknowledged messages."""
-        self._flush()
-        delivered = self._delivered
-        errors = []
-        restore = self.channel._restore
-        pop_message = delivered.popitem
-
-        while delivered:
-            try:
-                _, message = pop_message()
-            except KeyError:  # pragma: no cover
-                break
-
-            try:
-                restore(message)
-            except BaseException as exc:
-                errors.append((exc, message))
-        delivered.clear()
-        return errors
-
-    def restore_unacked_once(self, stderr=None):
-        """Restores all unacknowledged messages at shutdown/gc collect.
-
-        Note:
-            Can only be called once for each instance, subsequent
-            calls will be ignored.
-        """
-        self._on_collect.cancel()
-        self._flush()
-        stderr = sys.stderr if stderr is None else stderr
-        state = self._delivered
-
-        if not self.restore_at_shutdown or not self.channel.do_restore:
-            return
-        if getattr(state, 'restored', None):
-            assert not state
-            return
-        try:
-            if state:
-                print(RESTORING_FMT.format(len(self._delivered)),
-                      file=stderr)
-                unrestored = self.restore_unacked()
-
-                if unrestored:
-                    errors, messages = list(zip(*unrestored))
-                    print(RESTORE_PANIC_FMT.format(len(errors), errors),
-                          file=stderr)
-                    emergency_dump_state(messages, stderr=stderr)
-        finally:
-            state.restored = True
-
-    def restore_visible(self, *args, **kwargs):
-        """Restore any pending unackwnowledged messages for visibility_timeout
-        style implementations.
-
-        Note:
-            This is implementation optional, and currently only
-            used by the Redis transport.
-        """
-        ...
-
-
-class Message(base.Message):
-
-    def __init__(self, channel, payload, **kwargs):
-        self._raw = payload
-        properties = payload['properties']
-        body = payload.get('body')
-        if body:
-            body = channel.decode_body(body, properties.get('body_encoding'))
-        kwargs.update({
-            'body': body,
-            'delivery_tag': properties['delivery_tag'],
-            'content_type': payload.get('content-type'),
-            'content_encoding': payload.get('content-encoding'),
-            'headers': payload.get('headers'),
-            'properties': properties,
-            'delivery_info': properties.get('delivery_info'),
-            'postencode': 'utf-8',
-        })
-        super().__init__(channel, **kwargs)
-
-    def serializable(self):
-        props = self.properties
-        body, _ = self.channel.encode_body(self.body,
-                                           props.get('body_encoding'))
-        headers = dict(self.headers)
-        # remove compression header
-        headers.pop('compression', None)
-        return {
-            'body': body,
-            'properties': props,
-            'content-type': self.content_type,
-            'content-encoding': self.content_encoding,
-            'headers': headers,
-        }
-
-
-class AbstractChannel:
-    """This is an abstract class defining the channel methods
-    you'd usually want to implement in a virtual channel.
-
-    Note:
-        Do not subclass directly, but rather inherit
-        from :class:`Channel`.
-    """
-
-    def _get(self, queue, timeout=None):
-        """Get next message from `queue`."""
-        raise NotImplementedError('Virtual channels must implement _get')
-
-    def _put(self, queue, message):
-        """Put `message` onto `queue`."""
-        raise NotImplementedError('Virtual channels must implement _put')
-
-    def _purge(self, queue):
-        """Remove all messages from `queue`."""
-        raise NotImplementedError('Virtual channels must implement _purge')
-
-    def _size(self, queue):
-        """Return the number of messages in `queue` as an :class:`int`."""
-        return 0
-
-    def _delete(self, queue, *args, **kwargs):
-        """Delete `queue`.
-
-        Note:
-            This just purges the queue, if you need to do more you can
-            override this method.
-        """
-        self._purge(queue)
-
-    def _new_queue(self, queue, **kwargs):
-        """Create new queue.
-
-        Note:
-            Your transport can override this method if it needs
-            to do something whenever a new queue is declared.
-        """
-        ...
-
-    def _has_queue(self, queue, **kwargs):
-        """Verify that queue exists.
-
-        Returns:
-            bool: Should return :const:`True` if the queue exists
-                or :const:`False` otherwise.
-        """
-        return True
-
-    def _poll(self, cycle, timeout=None):
-        """Poll a list of queues for available messages."""
-        return cycle.get()
-
-
-class Channel(AbstractChannel, base.StdChannel):
-    """Virtual channel.
-
-    Arguments:
-        connection (ConnectionT): The transport instance this
-            channel is part of.
-    """
-    #: message class used.
-    Message = Message
-
-    #: QoS class used.
-    QoS = QoS
-
-    #: flag to restore unacked messages when channel
-    #: goes out of scope.
-    do_restore = True
-
-    #: mapping of exchange types and corresponding classes.
-    exchange_types = dict(STANDARD_EXCHANGE_TYPES)
-
-    #: flag set if the channel supports fanout exchanges.
-    supports_fanout = False
-
-    #: Binary <-> ASCII codecs.
-    codecs = {'base64': Base64()}
-
-    #: Default body encoding.
-    #: NOTE: ``transport_options['body_encoding']`` will override this value.
-    body_encoding = 'base64'
-
-    #: counter used to generate delivery tags for this channel.
-    _delivery_tags = count(1)
-
-    #: Optional queue where messages with no route is delivered.
-    #: Set by ``transport_options['deadletter_queue']``.
-    deadletter_queue = None
-
-    # List of options to transfer from :attr:`transport_options`.
-    from_transport_options = ('body_encoding', 'deadletter_queue')
-
-    # Priority defaults
-    default_priority = 0
-    min_priority = 0
-    max_priority = 9
-
-    def __init__(self, connection, **kwargs):
-        self.connection = connection
-        self._consumers = set()
-        self._cycle = None
-        self._tag_to_queue = {}
-        self._active_queues = []
-        self._qos = None
-        self.closed = False
-
-        # instantiate exchange types
-        self.exchange_types = {
-            typ: cls(self) for typ, cls in self.exchange_types.items()
-        }
-
-        try:
-            self.channel_id = self.connection._avail_channel_ids.pop()
-        except IndexError:
-            raise ResourceError(
-                'No free channel ids, current={0}, channel_max={1}'.format(
-                    len(self.connection.channels),
-                    self.connection.channel_max), (20, 10),
-            )
-
-        topts = self.connection.client.transport_options
-        for opt_name in self.from_transport_options:
-            try:
-                setattr(self, opt_name, topts[opt_name])
-            except KeyError:
-                pass
-
-    def exchange_declare(self, exchange=None, type='direct', durable=False,
-                         auto_delete=False, arguments=None,
-                         nowait=False, passive=False):
-        """Declare exchange."""
-        type = type or 'direct'
-        exchange = exchange or 'amq.%s' % type
-        if passive:
-            if exchange not in self.state.exchanges:
-                raise ChannelError(
-                    'NOT_FOUND - no exchange {0!r} in vhost {1!r}'.format(
-                        exchange, self.connection.client.virtual_host or '/'),
-                    (50, 10), 'Channel.exchange_declare', '404',
-                )
-            return
-        try:
-            prev = self.state.exchanges[exchange]
-            if not self.typeof(exchange).equivalent(prev, exchange, type,
-                                                    durable, auto_delete,
-                                                    arguments):
-                raise NotEquivalentError(NOT_EQUIVALENT_FMT.format(
-                    exchange, self.connection.client.virtual_host or '/'))
-        except KeyError:
-            self.state.exchanges[exchange] = {
-                'type': type,
-                'durable': durable,
-                'auto_delete': auto_delete,
-                'arguments': arguments or {},
-                'table': [],
-            }
-
-    def exchange_delete(self, exchange, if_unused=False, nowait=False):
-        """Delete `exchange` and all its bindings."""
-        for rkey, _, queue in self.get_table(exchange):
-            self.queue_delete(queue, if_unused=True, if_empty=True)
-        self.state.exchanges.pop(exchange, None)
-
-    def queue_declare(self, queue=None, passive=False, **kwargs):
-        """Declare queue."""
-        queue = queue or 'amq.gen-%s' % uuid()
-        if passive and not self._has_queue(queue, **kwargs):
-            raise ChannelError(
-                'NOT_FOUND - no queue {0!r} in vhost {1!r}'.format(
-                    queue, self.connection.client.virtual_host or '/'),
-                (50, 10), 'Channel.queue_declare', '404',
-            )
-        else:
-            self._new_queue(queue, **kwargs)
-        return queue_declare_ok_t(queue, self._size(queue), 0)
-
-    def queue_delete(self, queue, if_unused=False, if_empty=False, **kwargs):
-        """Delete queue."""
-        if if_empty and self._size(queue):
-            return
-        for exchange, routing_key, args in self.state.queue_bindings(queue):
-            meta = self.typeof(exchange).prepare_bind(
-                queue, exchange, routing_key, args,
-            )
-            self._delete(queue, exchange, *meta, **kwargs)
-        self.state.queue_bindings_delete(queue)
-
-    def after_reply_message_received(self, queue):
-        self.queue_delete(queue)
-
-    def exchange_bind(self, destination, source='', routing_key='',
-                      nowait=False, arguments=None):
-        raise NotImplementedError('transport does not support exchange_bind')
-
-    def exchange_unbind(self, destination, source='', routing_key='',
-                        nowait=False, arguments=None):
-        raise NotImplementedError('transport does not support exchange_unbind')
-
-    def queue_bind(self, queue, exchange=None, routing_key='',
-                   arguments=None, **kwargs):
-        """Bind `queue` to `exchange` with `routing key`."""
-        exchange = exchange or 'amq.direct'
-        if self.state.has_binding(queue, exchange, routing_key):
-            return
-        # Add binding:
-        self.state.binding_declare(queue, exchange, routing_key, arguments)
-        # Update exchange's routing table:
-        table = self.state.exchanges[exchange].setdefault('table', [])
-        meta = self.typeof(exchange).prepare_bind(
-            queue, exchange, routing_key, arguments,
-        )
-        table.append(meta)
-        if self.supports_fanout:
-            self._queue_bind(exchange, *meta)
-
-    def queue_unbind(self, queue, exchange=None, routing_key='',
-                     arguments=None, **kwargs):
-        # Remove queue binding:
-        self.state.binding_delete(queue, exchange, routing_key)
-        try:
-            table = self.get_table(exchange)
-        except KeyError:
-            return
-        binding_meta = self.typeof(exchange).prepare_bind(
-            queue, exchange, routing_key, arguments,
-        )
-        # TODO: the complexity of this operation is O(number of bindings).
-        # Should be optimized.  Modifying table in place.
-        table[:] = [meta for meta in table if meta != binding_meta]
-
-    def list_bindings(self):
-        return ((queue, exchange, rkey)
-                for exchange in self.state.exchanges
-                for rkey, pattern, queue in self.get_table(exchange))
-
-    def queue_purge(self, queue, **kwargs):
-        """Remove all ready messages from queue."""
-        return self._purge(queue)
-
-    def _next_delivery_tag(self):
-        return uuid()
-
-    def basic_publish(self, message, exchange, routing_key, **kwargs):
-        """Publish message."""
-        message['body'], body_encoding = self.encode_body(
-            message['body'], self.body_encoding,
-        )
-        props = message['properties']
-        props.update(
-            body_encoding=body_encoding,
-            delivery_tag=self._next_delivery_tag(),
-        )
-        props['delivery_info'].update(
-            exchange=exchange,
-            routing_key=routing_key,
-        )
-        if exchange:
-            return self.typeof(exchange).deliver(
-                message, exchange, routing_key, **kwargs
-            )
-        # anon exchange: routing_key is the destination queue
-        return self._put(routing_key, message, **kwargs)
-
-    def basic_consume(self, queue, no_ack, callback, consumer_tag, **kwargs):
-        """Consume from `queue`"""
-        self._tag_to_queue[consumer_tag] = queue
-        self._active_queues.append(queue)
-
-        def _callback(raw_message):
-            message = self.Message(self, raw_message)
-            if not no_ack:
-                self.qos.append(message, message.delivery_tag)
-            return callback(message)
-
-        self.connection._callbacks[queue] = _callback
-        self._consumers.add(consumer_tag)
-
-        self._reset_cycle()
-
-    def basic_cancel(self, consumer_tag):
-        """Cancel consumer by consumer tag."""
-        if consumer_tag in self._consumers:
-            self._consumers.remove(consumer_tag)
-            self._reset_cycle()
-            queue = self._tag_to_queue.pop(consumer_tag, None)
-            try:
-                self._active_queues.remove(queue)
-            except ValueError:
-                pass
-            self.connection._callbacks.pop(queue, None)
-
-    def basic_get(self, queue, no_ack=False, **kwargs):
-        """Get message by direct access (synchronous)."""
-        try:
-            message = self.Message(self, self._get(queue))
-            if not no_ack:
-                self.qos.append(message, message.delivery_tag)
-            return message
-        except Empty:
-            pass
-
-    def basic_ack(self, delivery_tag, multiple=False):
-        """Acknowledge message."""
-        self.qos.ack(delivery_tag)
-
-    def basic_recover(self, requeue=False):
-        """Recover unacked messages."""
-        if requeue:
-            return self.qos.restore_unacked()
-        raise NotImplementedError('Does not support recover(requeue=False)')
-
-    def basic_reject(self, delivery_tag, requeue=False):
-        """Reject message."""
-        self.qos.reject(delivery_tag, requeue=requeue)
-
-    def basic_qos(self, prefetch_size=0, prefetch_count=0,
-                  apply_global=False):
-        """Change QoS settings for this channel.
-
-        Note:
-            Only `prefetch_count` is supported.
-        """
-        self.qos.prefetch_count = prefetch_count
-
-    def get_exchanges(self):
-        return list(self.state.exchanges)
-
-    def get_table(self, exchange):
-        """Get table of bindings for `exchange`."""
-        return self.state.exchanges[exchange]['table']
-
-    def typeof(self, exchange, default='direct'):
-        """Get the exchange type instance for `exchange`."""
-        try:
-            type = self.state.exchanges[exchange]['type']
-        except KeyError:
-            type = default
-        return self.exchange_types[type]
-
-    def _lookup(self, exchange, routing_key, default=None):
-        """Find all queues matching `routing_key` for the given `exchange`.
-
-        Returns:
-            str: queue name -- must return the string `default`
-                if no queues matched.
-        """
-        if default is None:
-            default = self.deadletter_queue
-        if not exchange:  # anon exchange
-            return [routing_key or default]
-
-        try:
-            R = self.typeof(exchange).lookup(
-                self.get_table(exchange),
-                exchange, routing_key, default,
-            )
-        except KeyError:
-            R = []
-
-        if not R and default is not None:
-            warnings.warn(UndeliverableWarning(UNDELIVERABLE_FMT.format(
-                exchange=exchange, routing_key=routing_key)),
-            )
-            self._new_queue(default)
-            R = [default]
-        return R
-
-    def _restore(self, message):
-        """Redeliver message to its original destination."""
-        delivery_info = message.delivery_info
-        message = message.serializable()
-        message['redelivered'] = True
-        for queue in self._lookup(
-                delivery_info['exchange'], delivery_info['routing_key']):
-            self._put(queue, message)
-
-    def _restore_at_beginning(self, message):
-        return self._restore(message)
-
-    def drain_events(self, timeout=None):
-        if self._consumers and self.qos.can_consume():
-            if hasattr(self, '_get_many'):
-                return self._get_many(self._active_queues, timeout=timeout)
-            return self._poll(self.cycle, timeout=timeout)
-        raise Empty()
-
-    def message_to_python(self, raw_message):
-        """Convert raw message to :class:`Message` instance."""
-        if not isinstance(raw_message, self.Message):
-            return self.Message(self, payload=raw_message)
-        return raw_message
-
-    def prepare_message(self, body, priority=None, content_type=None,
-                        content_encoding=None, headers=None, properties=None):
-        """Prepare message data."""
-        properties = properties or {}
-        properties.setdefault('delivery_info', {})
-        properties.setdefault('priority', priority or self.default_priority)
-
-        return {'body': body,
-                'content-encoding': content_encoding,
-                'content-type': content_type,
-                'headers': headers or {},
-                'properties': properties or {}}
-
-    def flow(self, active=True):
-        """Enable/disable message flow.
-
-        Raises:
-            NotImplementedError: as flow
-                is not implemented by the base virtual implementation.
-        """
-        raise NotImplementedError('virtual channels do not support flow.')
-
-    def close(self):
-        """Close channel, cancel all consumers, and requeue unacked
-        messages."""
-        if not self.closed:
-            self.closed = True
-            for consumer in list(self._consumers):
-                self.basic_cancel(consumer)
-            if self._qos:
-                self._qos.restore_unacked_once()
-            if self._cycle is not None:
-                self._cycle.close()
-                self._cycle = None
-            if self.connection is not None:
-                self.connection.close_channel(self)
-        self.exchange_types = None
-
-    def encode_body(self, body, encoding=None):
-        if encoding:
-            return self.codecs.get(encoding).encode(body), encoding
-        return body, encoding
-
-    def decode_body(self, body, encoding=None):
-        if encoding:
-            return self.codecs.get(encoding).decode(body)
-        return body
-
-    def _reset_cycle(self):
-        self._cycle = FairCycle(self._get, self._active_queues, Empty)
-
-    def __enter__(self):
-        return self
-
-    def __exit__(self, *exc_info):
-        self.close()
-
-    @property
-    def state(self):
-        """Broker state containing exchanges and bindings."""
-        return self.connection.state
-
-    @property
-    def qos(self):
-        """:class:`QoS` manager for this channel."""
-        if self._qos is None:
-            self._qos = self.QoS(self)
-        return self._qos
-
-    @property
-    def cycle(self):
-        if self._cycle is None:
-            self._reset_cycle()
-        return self._cycle
-
-    def _get_message_priority(self, message, reverse=False):
-        """Get priority from message and limit the value within a
-        boundary of 0 to 9.
-
-        Note:
-            Higher value has more priority.
-        """
-        try:
-            priority = max(
-                min(int(message['properties']['priority']),
-                    self.max_priority),
-                self.min_priority,
-            )
-        except (TypeError, ValueError, KeyError):
-            priority = self.default_priority
-
-        return (self.max_priority - priority) if reverse else priority
-amqp.abstract.Channel.register(Channel)
-amqp.abstract.Connection.register(Channel)
-
-
-class Management(base.Management):
-
-    def __init__(self, transport):
-        super().__init__(transport)
-        self.channel = transport.client.channel()
-
-    def get_bindings(self):
-        return [dict(destination=q, source=e, routing_key=r)
-                for q, e, r in self.channel.list_bindings()]
-
-    def close(self):
-        self.channel.close()
-
-
-class Transport(base.Transport):
-    """Virtual transport.
-
-    Arguments:
-        client (kombu.Connection): The client this is a transport for.
-    """
-    Channel = Channel
-    Cycle = FairCycle
-    Management = Management
-
-    #: :class:`BrokerState` containing declared exchanges and
-    #: bindings (set by constructor).
-    state = BrokerState()
-
-    #: :class:`~kombu.utils.scheduling.FairCycle` instance
-    #: used to fairly drain events from channels (set by constructor).
-    cycle = None
-
-    #: port number used when no port is specified.
-    default_port = None
-
-    #: active channels.
-    channels = None
-
-    #: queue/callback map.
-    _callbacks = None
-
-    #: Time to sleep between unsuccessful polls.
-    polling_interval = 1.0
-
-    #: Max number of channels
-    channel_max = 65535
-
-    implements = base.Transport.implements.extend(
-        async=False,
-        exchange_type=frozenset(['direct', 'topic']),
-        heartbeats=False,
-    )
-
-    def __init__(self, client, **kwargs):
-        self.client = client
-        self.channels = []
-        self._avail_channels = []
-        self._callbacks = {}
-        self.cycle = self.Cycle(self._drain_channel, self.channels, Empty)
-        polling_interval = client.transport_options.get('polling_interval')
-        if polling_interval is not None:
-            self.polling_interval = polling_interval
-        self._avail_channel_ids = array('H', range(self.channel_max, 0, -1))
-
-    def create_channel(self, connection):
-        try:
-            return self._avail_channels.pop()
-        except IndexError:
-            channel = self.Channel(connection)
-            self.channels.append(channel)
-            return channel
-
-    def close_channel(self, channel):
-        try:
-            self._avail_channel_ids.append(channel.channel_id)
-            try:
-                self.channels.remove(channel)
-            except ValueError:
-                pass
-        finally:
-            channel.connection = None
-
-    def establish_connection(self):
-        # creates channel to verify connection.
-        # this channel is then used as the next requested channel.
-        # (returned by ``create_channel``).
-        self._avail_channels.append(self.create_channel(self))
-        return self     # for drain events
-
-    def close_connection(self, connection):
-        self.cycle.close()
-        for l in self._avail_channels, self.channels:
-            while l:
-                try:
-                    channel = l.pop()
-                except LookupError:  # pragma: no cover
-                    pass
-                else:
-                    channel.close()
-
-    def drain_events(self, connection, timeout=None):
-        loop = 0
-        time_start = monotonic()
-        get = self.cycle.get
-        polling_interval = self.polling_interval
-        while 1:
-            try:
-                item, channel = get(timeout=timeout)
-            except Empty:
-                if timeout and monotonic() - time_start >= timeout:
-                    raise socket.timeout()
-                loop += 1
-                if polling_interval is not None:
-                    sleep(polling_interval)
-            else:
-                break
-        self._deliver(*item)
-
-    def _deliver(self, message, queue):
-        if not queue:
-            raise KeyError(
-                'Received message without destination queue: {0}'.format(
-                    message))
-        try:
-            callback = self._callbacks[queue]
-        except KeyError:
-            logger.warn(W_NO_CONSUMERS, queue)
-            self._reject_inbound_message(message)
-        else:
-            callback(message)
-
-    def _reject_inbound_message(self, raw_message):
-        for channel in self.channels:
-            if channel:
-                message = channel.Message(channel, raw_message)
-                channel.qos.append(message, message.delivery_tag)
-                channel.basic_reject(message.delivery_tag, requeue=True)
-                break
-
-    def on_message_ready(self, channel, message, queue):
-        if not queue or queue not in self._callbacks:
-            raise KeyError(
-                'Message for queue {0!r} without consumers: {1}'.format(
-                    queue, message))
-        self._callbacks[queue](message)
-
-    def _drain_channel(self, channel, timeout=None):
-        return channel.drain_events(timeout=timeout)
-
-    @property
-    def default_connection_params(self):
-        return {'port': self.default_port, 'hostname': 'localhost'}
-=======
 from __future__ import absolute_import, unicode_literals
 
 from .base import (
@@ -998,5 +10,4 @@
     'Base64', 'NotEquivalentError', 'UndeliverableWarning', 'BrokerState',
     'QoS', 'Message', 'AbstractChannel', 'Channel', 'Management', 'Transport',
     'Empty', 'binding_key_t', 'queue_binding_t',
-]
->>>>>>> 4a690cef
+]
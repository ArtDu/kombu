--- conflicted
+++ resolved
@@ -4,12 +4,7 @@
 """
 import sys
 
-<<<<<<< HEAD
-from kombu.utils import cached_property
-=======
-from kombu.five import reraise
 from kombu.utils.objects import cached_property
->>>>>>> e1f55287
 
 from . import virtual
 

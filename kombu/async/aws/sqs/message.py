# -*- coding: utf-8 -*-
<<<<<<< HEAD
=======
"""Amazon SQS message implementation."""
from __future__ import absolute_import, unicode_literals
>>>>>>> 4a690cef

from .ext import (
    RawMessage, Message, MHMessage, EncodedMHMessage, JSONMessage,
)

__all__ = [
    'BaseAsyncMessage', 'AsyncRawMessage', 'AsyncMessage',
    'AsyncMHMessage', 'AsyncEncodedMHMessage', 'AsyncJSONMessage',
]


<<<<<<< HEAD
class BaseAsyncMessage:
=======
class BaseAsyncMessage(object):
    """Base class for messages received on async client."""
>>>>>>> 4a690cef

    def delete(self, callback=None):
        if self.queue:
            return self.queue.delete_message(self, callback)

    def change_visibility(self, visibility_timeout, callback=None):
        if self.queue:
            return self.queue.connection.change_message_visibility(
                self.queue, self.receipt_handle, visibility_timeout, callback,
            )


class AsyncRawMessage(BaseAsyncMessage, RawMessage):
<<<<<<< HEAD
    ...


class AsyncMessage(BaseAsyncMessage, Message):
    ...


class AsyncMHMessage(BaseAsyncMessage, MHMessage):
    ...


class AsyncEncodedMHMessage(BaseAsyncMessage, EncodedMHMessage):
    ...


class AsyncJSONMessage(BaseAsyncMessage, JSONMessage):
    ...
=======
    """Raw Message."""


class AsyncMessage(BaseAsyncMessage, Message):
    """Serialized message."""


class AsyncMHMessage(BaseAsyncMessage, MHMessage):
    """MHM Message (uhm, look that up later)."""


class AsyncEncodedMHMessage(BaseAsyncMessage, EncodedMHMessage):
    """Encoded MH Message."""


class AsyncJSONMessage(BaseAsyncMessage, JSONMessage):
    """Json serialized message."""
>>>>>>> 4a690cef
<|MERGE_RESOLUTION|>--- conflicted
+++ resolved
@@ -1,10 +1,5 @@
 # -*- coding: utf-8 -*-
-<<<<<<< HEAD
-=======
 """Amazon SQS message implementation."""
-from __future__ import absolute_import, unicode_literals
->>>>>>> 4a690cef
-
 from .ext import (
     RawMessage, Message, MHMessage, EncodedMHMessage, JSONMessage,
 )
@@ -15,12 +10,8 @@
 ]
 
 
-<<<<<<< HEAD
 class BaseAsyncMessage:
-=======
-class BaseAsyncMessage(object):
     """Base class for messages received on async client."""
->>>>>>> 4a690cef
 
     def delete(self, callback=None):
         if self.queue:
@@ -34,40 +25,25 @@
 
 
 class AsyncRawMessage(BaseAsyncMessage, RawMessage):
-<<<<<<< HEAD
+    """Raw Message."""
     ...
 
 
 class AsyncMessage(BaseAsyncMessage, Message):
+    """Serialized message."""
     ...
 
 
 class AsyncMHMessage(BaseAsyncMessage, MHMessage):
+    """MHM Message (uhm, look that up later)."""
     ...
 
 
 class AsyncEncodedMHMessage(BaseAsyncMessage, EncodedMHMessage):
+    """Encoded MH Message."""
     ...
 
 
 class AsyncJSONMessage(BaseAsyncMessage, JSONMessage):
-    ...
-=======
-    """Raw Message."""
-
-
-class AsyncMessage(BaseAsyncMessage, Message):
-    """Serialized message."""
-
-
-class AsyncMHMessage(BaseAsyncMessage, MHMessage):
-    """MHM Message (uhm, look that up later)."""
-
-
-class AsyncEncodedMHMessage(BaseAsyncMessage, EncodedMHMessage):
-    """Encoded MH Message."""
-
-
-class AsyncJSONMessage(BaseAsyncMessage, JSONMessage):
     """Json serialized message."""
->>>>>>> 4a690cef
+    ...
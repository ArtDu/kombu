<<<<<<< HEAD
=======
"""URL Utilities."""
from __future__ import absolute_import, unicode_literals

from collections import Mapping
>>>>>>> 4a690cef
from functools import partial
from typing import Any, Dict, Mapping, NamedTuple, Optional

from .typing import Port

try:
    from urllib.parse import parse_qsl, quote, unquote, urlparse
except ImportError:
    from urllib import quote, unquote                  # noqa
    from urlparse import urlparse, parse_qsl    # noqa

<<<<<<< HEAD
=======
from kombu.five import bytes_if_py2, string_t
>>>>>>> 4a690cef

from .compat import NamedTuple

<<<<<<< HEAD
urlparts_t = NamedTuple('urlparts_t', [
    ('scheme', str),
    ('hostname', str),
    ('port', int),
    ('username', str),
    ('password', str),
    ('path', str),
    ('query', Dict),
])


def _parse_url(url: str) -> urlparts_t:
    scheme = urlparse(url).scheme
    schemeless = url[len(scheme) + 3:]
    # parse with HTTP URL semantics
    parts = urlparse('http://' + schemeless)
    path = parts.path or ''
    path = path[1:] if path and path[0] == '/' else path
    return urlparts_t(
        scheme,
        unquote(parts.hostname or '') or None,
        parts.port,
        unquote(parts.username or '') or None,
        unquote(parts.password or '') or None,
        unquote(path or '') or None,
        dict(parse_qsl(parts.query)),
    )


def parse_url(url: str) -> Mapping:
=======
safequote = partial(quote, safe=bytes_if_py2(''))


urlparts = NamedTuple('urlparts', [
    ('scheme', str),
    ('hostname', str),
    ('port', int),
    ('username', str),
    ('password', str),
    ('path', str),
    ('query', Mapping),
])


def parse_url(url):
    # type: (str) -> Dict
    """Parse URL into mapping of components."""
>>>>>>> 4a690cef
    scheme, host, port, user, password, path, query = _parse_url(url)
    return dict(transport=scheme, hostname=host,
                port=port, userid=user,
                password=password, virtual_host=path, **query)


<<<<<<< HEAD
def as_url(scheme: str,
           host: Optional[str] = None,
           port: Optional[Port] = None,
           user: Optional[str] = None,
           password: Optional[str] = None,
           path: Optional[str] = None,
           query: Optional[Mapping] = None,
           sanitize: bool = False,
           mask: str='**') -> str:
        parts = ['{0}://'.format(scheme)]
        if user or password:
            if user:
                parts.append(safequote(user))
            if password:
                if sanitize:
                    parts.extend([':', mask] if mask else [':'])
                else:
                    parts.extend([':', safequote(password)])
            parts.append('@')
        parts.append(safequote(host) if host else '')
        if port:
            parts.extend([':', port])
        parts.extend(['/', path])
        return ''.join(str(part) for part in parts if part)


def sanitize_url(url: str, mask: str = '**') -> str:
    scheme, host, port, user, password, path, query = _parse_url(url)
    return as_url(scheme, host, port, user, password, path, query,
                  sanitize=True, mask=mask)


def maybe_sanitize_url(url: Any, mask: str = '**') -> Optional[str]:
    if isinstance(url, str) and '://' in url:
=======
def url_to_parts(url):
    # type: (str) -> urlparts
    """Parse URL into :class:`urlparts` tuple of components."""
    scheme = urlparse(url).scheme
    schemeless = url[len(scheme) + 3:]
    # parse with HTTP URL semantics
    parts = urlparse('http://' + schemeless)
    path = parts.path or ''
    path = path[1:] if path and path[0] == '/' else path
    return urlparts(
        scheme,
        unquote(parts.hostname or '') or None,
        parts.port,
        unquote(parts.username or '') or None,
        unquote(parts.password or '') or None,
        unquote(path or '') or None,
        dict(parse_qsl(parts.query)),
    )
_parse_url = url_to_parts  # noqa


def as_url(scheme, host=None, port=None, user=None, password=None,
           path=None, query=None, sanitize=False, mask='**'):
    # type: (str, str, int, str, str, str, str, bool, str) -> str
    """Generate URL from component parts."""
    parts = ['{0}://'.format(scheme)]
    if user or password:
        if user:
            parts.append(safequote(user))
        if password:
            if sanitize:
                parts.extend([':', mask] if mask else [':'])
            else:
                parts.extend([':', safequote(password)])
        parts.append('@')
    parts.append(safequote(host) if host else '')
    if port:
        parts.extend([':', port])
    parts.extend(['/', path])
    return ''.join(str(part) for part in parts if part)


def sanitize_url(url, mask='**'):
    # type: (str, str) -> str
    """Return copy of URL with password removed."""
    return as_url(*_parse_url(url), sanitize=True, mask=mask)


def maybe_sanitize_url(url, mask='**'):
    # type: (Any, str) -> Any
    """Sanitize url, or do nothing if url undefined."""
    if isinstance(url, string_t) and '://' in url:
>>>>>>> 4a690cef
        return sanitize_url(url, mask)
    return url<|MERGE_RESOLUTION|>--- conflicted
+++ resolved
@@ -1,30 +1,17 @@
-<<<<<<< HEAD
-=======
 """URL Utilities."""
-from __future__ import absolute_import, unicode_literals
-
-from collections import Mapping
->>>>>>> 4a690cef
 from functools import partial
-from typing import Any, Dict, Mapping, NamedTuple, Optional
-
+from typing import Any, Dict, Mapping, NamedTuple
 from .typing import Port
-
 try:
     from urllib.parse import parse_qsl, quote, unquote, urlparse
 except ImportError:
     from urllib import quote, unquote                  # noqa
     from urlparse import urlparse, parse_qsl    # noqa
 
-<<<<<<< HEAD
-=======
-from kombu.five import bytes_if_py2, string_t
->>>>>>> 4a690cef
+safequote = partial(quote, safe='')
 
-from .compat import NamedTuple
 
-<<<<<<< HEAD
-urlparts_t = NamedTuple('urlparts_t', [
+urlparts = NamedTuple('urlparts', [
     ('scheme', str),
     ('hostname', str),
     ('port', int),
@@ -35,88 +22,15 @@
 ])
 
 
-def _parse_url(url: str) -> urlparts_t:
-    scheme = urlparse(url).scheme
-    schemeless = url[len(scheme) + 3:]
-    # parse with HTTP URL semantics
-    parts = urlparse('http://' + schemeless)
-    path = parts.path or ''
-    path = path[1:] if path and path[0] == '/' else path
-    return urlparts_t(
-        scheme,
-        unquote(parts.hostname or '') or None,
-        parts.port,
-        unquote(parts.username or '') or None,
-        unquote(parts.password or '') or None,
-        unquote(path or '') or None,
-        dict(parse_qsl(parts.query)),
-    )
-
-
-def parse_url(url: str) -> Mapping:
-=======
-safequote = partial(quote, safe=bytes_if_py2(''))
-
-
-urlparts = NamedTuple('urlparts', [
-    ('scheme', str),
-    ('hostname', str),
-    ('port', int),
-    ('username', str),
-    ('password', str),
-    ('path', str),
-    ('query', Mapping),
-])
-
-
-def parse_url(url):
-    # type: (str) -> Dict
+def parse_url(url: str) -> Dict:
     """Parse URL into mapping of components."""
->>>>>>> 4a690cef
     scheme, host, port, user, password, path, query = _parse_url(url)
     return dict(transport=scheme, hostname=host,
                 port=port, userid=user,
                 password=password, virtual_host=path, **query)
 
 
-<<<<<<< HEAD
-def as_url(scheme: str,
-           host: Optional[str] = None,
-           port: Optional[Port] = None,
-           user: Optional[str] = None,
-           password: Optional[str] = None,
-           path: Optional[str] = None,
-           query: Optional[Mapping] = None,
-           sanitize: bool = False,
-           mask: str='**') -> str:
-        parts = ['{0}://'.format(scheme)]
-        if user or password:
-            if user:
-                parts.append(safequote(user))
-            if password:
-                if sanitize:
-                    parts.extend([':', mask] if mask else [':'])
-                else:
-                    parts.extend([':', safequote(password)])
-            parts.append('@')
-        parts.append(safequote(host) if host else '')
-        if port:
-            parts.extend([':', port])
-        parts.extend(['/', path])
-        return ''.join(str(part) for part in parts if part)
-
-
-def sanitize_url(url: str, mask: str = '**') -> str:
-    scheme, host, port, user, password, path, query = _parse_url(url)
-    return as_url(scheme, host, port, user, password, path, query,
-                  sanitize=True, mask=mask)
-
-
-def maybe_sanitize_url(url: Any, mask: str = '**') -> Optional[str]:
-    if isinstance(url, str) and '://' in url:
-=======
-def url_to_parts(url):
-    # type: (str) -> urlparts
+def url_to_parts(url: str) -> urlparts:
     """Parse URL into :class:`urlparts` tuple of components."""
     scheme = urlparse(url).scheme
     schemeless = url[len(scheme) + 3:]
@@ -136,9 +50,15 @@
 _parse_url = url_to_parts  # noqa
 
 
-def as_url(scheme, host=None, port=None, user=None, password=None,
-           path=None, query=None, sanitize=False, mask='**'):
-    # type: (str, str, int, str, str, str, str, bool, str) -> str
+def as_url(scheme: str,
+           host: str = None,
+           port: Port = None,
+           user: str = None,
+           password: str = None,
+           path: str = None,
+           query: Mapping = None,
+           sanitize: bool = False,
+           mask: str = '**') -> str:
     """Generate URL from component parts."""
     parts = ['{0}://'.format(scheme)]
     if user or password:
@@ -157,16 +77,13 @@
     return ''.join(str(part) for part in parts if part)
 
 
-def sanitize_url(url, mask='**'):
-    # type: (str, str) -> str
+def sanitize_url(url: str, mask: str = '**') -> str:
     """Return copy of URL with password removed."""
     return as_url(*_parse_url(url), sanitize=True, mask=mask)
 
 
-def maybe_sanitize_url(url, mask='**'):
-    # type: (Any, str) -> Any
+def maybe_sanitize_url(url: Any, mask: str = '**') -> Any:
     """Sanitize url, or do nothing if url undefined."""
-    if isinstance(url, string_t) and '://' in url:
->>>>>>> 4a690cef
+    if isinstance(url, str) and '://' in url:
         return sanitize_url(url, mask)
     return url